#!/usr/bin/env node

import { Server } from '@modelcontextprotocol/sdk/server/index.js';
import { StdioServerTransport } from '@modelcontextprotocol/sdk/server/stdio.js';
import { SSEServerTransport } from '@modelcontextprotocol/sdk/server/sse.js';
import { CallToolRequestSchema, ListToolsRequestSchema } from '@modelcontextprotocol/sdk/types.js';
import axios from 'axios';
import * as cheerio from 'cheerio';
import express from 'express';
import cors from 'cors';

class ForFiveCoffeeServer {
  constructor() {
    this.server = new Server(
      {
        name: 'for-five-coffee-server',
        version: '1.0.0',
      },
      {
        capabilities: {
          tools: {},
        },
      }
    );

    this.app = express();
    this.port = process.env.PORT || 3000;

    // Menu caching
    this.menuCache = null;
    this.cacheTimestamp = null;
    this.cacheExpiryMinutes = 30; // Cache for 30 minutes

    this.setupToolHandlers();
    this.setupHttpServer();
    this.setupErrorHandling();
  }

  setupToolHandlers() {
    this.server.setRequestHandler(ListToolsRequestSchema, async () => ({
      tools: [
        {
          name: 'get_full_menu',
          description:
            'Fetch the complete menu from For Five Coffee including all categories and items',
          inputSchema: {
            type: 'object',
            properties: {},
          },
        },
        {
          name: 'search_menu_items',
          description: 'Search for specific menu items by name or category',
          inputSchema: {
            type: 'object',
            properties: {
              query: {
                type: 'string',
                description: 'Search term to find in menu items (name, description, or category)',
              },
            },
            required: ['query'],
          },
        },
        {
          name: 'get_menu_categories',
          description: 'Get all available menu categories',
          inputSchema: {
            type: 'object',
            properties: {},
          },
        },
        {
          name: 'get_items_by_category',
          description: 'Get all menu items from a specific category',
          inputSchema: {
            type: 'object',
            properties: {
              category: {
                type: 'string',
                description: 'The category name to filter by',
              },
            },
            required: ['category'],
          },
        },
        {
          name: 'clear_menu_cache',
          description: 'Clear the menu cache to force fresh data on next request',
          inputSchema: {
            type: 'object',
            properties: {},
          },
        },
      ],
    }));

    this.server.setRequestHandler(CallToolRequestSchema, async request => {
      const { name, arguments: args } = request.params;

      try {
        switch (name) {
          case 'get_full_menu':
            return await this.getFullMenu();
          case 'search_menu_items':
            return await this.searchMenuItems(args.query);
          case 'get_menu_categories':
            return await this.getMenuCategories();
          case 'get_items_by_category':
            return await this.getItemsByCategory(args.category);
          case 'clear_menu_cache':
            return await this.clearMenuCache();
          default:
            throw new Error(`Unknown tool: ${name}`);
        }
      } catch (error) {
        return {
          content: [
            {
              type: 'text',
              text: `Error: ${error.message}`,
            },
          ],
        };
      }
    });
  }

  setupHttpServer() {
    // Middleware
    this.app.use(cors());
    this.app.use(express.json());

    // Health check endpoint
    this.app.get('/health', (req, res) => {
      res.json({
        status: 'ok',
        service: 'for-five-coffee-mcp-server',
        version: '1.0.0',
        timestamp: new Date().toISOString(),
      });
    });

    // Get full menu endpoint
    this.app.get('/api/menu', async (req, res) => {
      try {
        const result = await this.getFullMenu();
        const menuData = JSON.parse(result.content[0].text);
        res.json(menuData);
      } catch (error) {
        res.status(500).json({ error: error.message });
      }
    });

    // Search menu items endpoint
    this.app.get('/api/menu/search', async (req, res) => {
      try {
        const { q: query } = req.query;
        if (!query) {
          return res.status(400).json({ error: 'Query parameter "q" is required' });
        }

        const result = await this.searchMenuItems(query);
        const searchData = JSON.parse(result.content[0].text);
        res.json(searchData);
      } catch (error) {
        res.status(500).json({ error: error.message });
      }
    });

    // Get menu categories endpoint
    this.app.get('/api/menu/categories', async (req, res) => {
      try {
        const result = await this.getMenuCategories();
        const categoriesData = JSON.parse(result.content[0].text);
        res.json(categoriesData);
      } catch (error) {
        res.status(500).json({ error: error.message });
      }
    });

    // Get items by category endpoint
    this.app.get('/api/menu/category/:category', async (req, res) => {
      try {
        const { category } = req.params;
        const result = await this.getItemsByCategory(category);
        const categoryData = JSON.parse(result.content[0].text);
        res.json(categoryData);
      } catch (error) {
        res.status(500).json({ error: error.message });
      }
    });

    // Cache management endpoints
    this.app.get('/api/cache/status', (req, res) => {
<<<<<<< HEAD
      const cacheAge = this.cacheTimestamp
        ? (new Date() - this.cacheTimestamp) / (1000 * 60)
        : null;

=======
      const cacheAge = this.cacheTimestamp 
        ? (new Date() - this.cacheTimestamp) / (1000 * 60) 
        : null;
      
>>>>>>> e3de98e3
      res.json({
        cached: !!this.menuCache,
        cacheTimestamp: this.cacheTimestamp?.toISOString() || null,
        cacheAgeMinutes: cacheAge ? Math.round(cacheAge * 100) / 100 : null,
        expiryMinutes: this.cacheExpiryMinutes,
        valid: this.isCacheValid(),
        itemCount: this.menuCache?.items?.length || 0,
      });
    });

    this.app.post('/api/cache/clear', (req, res) => {
      this.clearCache();
<<<<<<< HEAD
      res.json({
=======
      res.json({ 
>>>>>>> e3de98e3
        message: 'Cache cleared successfully',
        timestamp: new Date().toISOString(),
      });
    });

    // API documentation endpoint
    this.app.get('/api', (req, res) => {
      res.json({
        name: 'For Five Coffee MCP Server API',
        version: '1.0.0',
        description: 'REST API for For Five Coffee menu data',
        endpoints: {
          'GET /health': 'Health check',
          'GET /api': 'API documentation',
          'GET /api/menu': 'Get full menu',
          'GET /api/menu/search?q={query}': 'Search menu items',
          'GET /api/menu/categories': 'Get all categories',
          'GET /api/menu/category/{category}': 'Get items by category',
          'GET /api/cache/status': 'Get cache status',
          'POST /api/cache/clear': 'Clear menu cache',
        },
        examples: {
          fullMenu: `${req.protocol}://${req.get('host')}/api/menu`,
          search: `${req.protocol}://${req.get('host')}/api/menu/search?q=latte`,
          categories: `${req.protocol}://${req.get('host')}/api/menu/categories`,
          category: `${req.protocol}://${req.get('host')}/api/menu/category/Coffee`,
          cacheStatus: `${req.protocol}://${req.get('host')}/api/cache/status`,
        },
      });
    });

    // MCP SSE endpoint
    this.app.get('/sse', async (req, res) => {
      try {
        const transport = new SSEServerTransport('/sse', res);
        await this.server.connect(transport);
      } catch (error) {
        console.error('SSE connection error:', error);
        if (!res.headersSent) {
          res.status(500).json({ error: 'SSE connection failed' });
        }
      }
    });

    // Root endpoint
    this.app.get('/', (req, res) => {
      res.json({
        message: 'For Five Coffee MCP Server',
        version: '1.0.0',
        mcp: {
          stdio: 'Model Context Protocol server running on stdio',
<<<<<<< HEAD
          sse: `MCP over SSE available at ${req.protocol}://${req.get('host')}/sse`,
=======
          sse: `MCP over SSE available at ${req.protocol}://${req.get('host')}/sse`
>>>>>>> e3de98e3
        },
        http: `HTTP API available at ${req.protocol}://${req.get('host')}/api`,
        health: `${req.protocol}://${req.get('host')}/health`,
      });
    });
  }

  setupErrorHandling() {
    this.server.onerror = error => console.error('[MCP Error]', error);
  }

  async fetchMenuData() {
    // Check if cache is valid
    if (this.isCacheValid()) {
      console.log('Using cached menu data');
      return this.menuCache;
    }

    try {
      console.log('Fetching fresh menu data...');
<<<<<<< HEAD

=======
      
>>>>>>> e3de98e3
      // First, try to get menu data from the ordering API
      let menuData = await this.fetchFromAPI();
      if (menuData && menuData.items.length > 0) {
        this.updateCache(menuData);
        return menuData;
      }

      // Fallback to web scraping if API fails
      menuData = await this.fetchFromWebsite();
      this.updateCache(menuData);
      return menuData;
    } catch (error) {
      // If we have expired cache, use it as last resort
      if (this.menuCache) {
        console.log('Using expired cache due to fetch error');
        return this.menuCache;
      }
<<<<<<< HEAD

=======
      
>>>>>>> e3de98e3
      console.error('Error fetching menu data:', error.message);
      throw new Error(`Failed to fetch menu data: ${error.message}`);
    }
  }

  isCacheValid() {
    if (!this.menuCache || !this.cacheTimestamp) {
      return false;
    }
<<<<<<< HEAD

    const now = new Date();
    const cacheAge = (now - this.cacheTimestamp) / (1000 * 60); // Age in minutes
    return cacheAge < this.cacheExpiryMinutes;
  }

  updateCache(menuData) {
    this.menuCache = {
      ...menuData,
      cached: true,
      cacheTimestamp: new Date().toISOString(),
    };
    this.cacheTimestamp = new Date();
    console.log(
      `Menu cached with ${menuData.items.length} items, expires in ${this.cacheExpiryMinutes} minutes`
    );
  }

  clearCache() {
    this.menuCache = null;
    this.cacheTimestamp = null;
    console.log('Menu cache cleared');
  }

  async fetchFromAPI() {
    try {
      // Try the ordering API endpoints
      const tenantId = '2EH1VSxuR0eoGEGnOqKRzA'; // For Five Coffee tenant ID
      const locationId = '6kI4jAAcQCS8MdzDSm3gUA'; // Boston location

      const apiUrls = [
        `https://for-five-coffee.ordrsliponline.com/api/locations/${locationId}/menu`,
        `https://for-five-coffee.ordrsliponline.com/api/menu`,
        `https://api.ordrsliponline.com/tenants/${tenantId}/menu`,
        `https://api.ordrsliponline.com/locations/${locationId}/menu`,
=======

    const now = new Date();
    const cacheAge = (now - this.cacheTimestamp) / (1000 * 60); // Age in minutes
    return cacheAge < this.cacheExpiryMinutes;
  }

  updateCache(menuData) {
    this.menuCache = {
      ...menuData,
      cached: true,
      cacheTimestamp: new Date().toISOString(),
    };
    this.cacheTimestamp = new Date();
    console.log(`Menu cached with ${menuData.items.length} items, expires in ${this.cacheExpiryMinutes} minutes`);
  }

  clearCache() {
    this.menuCache = null;
    this.cacheTimestamp = null;
    console.log('Menu cache cleared');
  }

  async fetchFromAPI() {
    try {
      // Try the ordering API endpoints
      const tenantId = '2EH1VSxuR0eoGEGnOqKRzA'; // For Five Coffee tenant ID
      const locationId = '6kI4jAAcQCS8MdzDSm3gUA'; // Boston location
      
      const apiUrls = [
        `https://for-five-coffee.ordrsliponline.com/api/locations/${locationId}/menu`,
        `https://for-five-coffee.ordrsliponline.com/api/menu`,
        `https://api.ordrsliponline.com/tenants/${tenantId}/menu`,
        `https://api.ordrsliponline.com/locations/${locationId}/menu`,
      ];

      for (const url of apiUrls) {
        try {
          const response = await axios.get(url, {
            headers: {
              'User-Agent': 'Mozilla/5.0 (compatible; MenuBot/1.0)',
              Accept: 'application/json',
            },
            timeout: 10000,
            httpsAgent: new (await import('https')).Agent({
              rejectUnauthorized: false,
            }),
          });

          if (response.data && typeof response.data === 'object') {
            const menuItems = this.parseAPIResponse(response.data);
            if (menuItems.length > 0) {
              return {
                items: menuItems,
                categories: [...new Set(menuItems.map(item => item.category))],
                lastUpdated: new Date().toISOString(),
              };
            }
          }
        } catch (error) {
          console.log(`API endpoint ${url} failed:`, error.message);
          continue;
        }
      }

      return null;
    } catch (error) {
      console.log('API fetch failed:', error.message);
      return null;
    }
  }

  parseAPIResponse(data) {
    const items = [];
    
    // Handle different API response structures
    if (data.menu && Array.isArray(data.menu)) {
      data.menu.forEach(category => {
        if (category.items && Array.isArray(category.items)) {
          category.items.forEach(item => {
            items.push({
              name: item.name || 'Unknown Item',
              description: item.description || '',
              price: item.price ? `$${(item.price / 100).toFixed(2)}` : 'Price not available',
              category: category.name || 'General',
            });
          });
        }
      });
    } else if (data.items && Array.isArray(data.items)) {
      data.items.forEach(item => {
        items.push({
          name: item.name || 'Unknown Item',
          description: item.description || '',
          price: item.price ? `$${(item.price / 100).toFixed(2)}` : 'Price not available',
          category: item.category || 'General',
        });
      });
    } else if (data.categories && Array.isArray(data.categories)) {
      data.categories.forEach(category => {
        if (category.items && Array.isArray(category.items)) {
          category.items.forEach(item => {
            items.push({
              name: item.name || 'Unknown Item',
              description: item.description || '',
              price: item.price ? `$${(item.price / 100).toFixed(2)}` : 'Price not available',
              category: category.name || 'General',
            });
          });
        }
      });
    }

    return items;
  }

  async fetchFromWebsite() {
    const response = await axios.get('https://for-five-coffee.ordrsliponline.com/menus', {
      headers: {
        'User-Agent':
          'Mozilla/5.0 (Macintosh; Intel Mac OS X 10_15_7) AppleWebKit/537.36 (KHTML, like Gecko) Chrome/91.0.4472.124 Safari/537.36',
        Accept: 'text/html,application/xhtml+xml,application/xml;q=0.9,image/webp,*/*;q=0.8',
        'Accept-Language': 'en-US,en;q=0.5',
        'Accept-Encoding': 'gzip, deflate',
        Connection: 'keep-alive',
      },
      timeout: 15000,
      httpsAgent: new (await import('https')).Agent({
        rejectUnauthorized: false,
      }),
    });

    // Try to extract any real data from the page
    const $ = cheerio.load(response.data);
    const menuItems = [];
    const categories = new Set();

    // Try multiple selectors to find menu items
    const possibleSelectors = [
      '.menu-item',
      '.item',
        '.product',
        '.menu-product',
        '.food-item',
        '[data-item]',
        '.menu-section .item',
>>>>>>> e3de98e3
      ];

      for (const url of apiUrls) {
        try {
          const response = await axios.get(url, {
            headers: {
              'User-Agent': 'Mozilla/5.0 (compatible; MenuBot/1.0)',
              Accept: 'application/json',
            },
            timeout: 10000,
            httpsAgent: new (await import('https')).Agent({
              rejectUnauthorized: false,
            }),
          });

          if (response.data && typeof response.data === 'object') {
            const menuItems = this.parseAPIResponse(response.data);
            if (menuItems.length > 0) {
              return {
                items: menuItems,
                categories: [...new Set(menuItems.map(item => item.category))],
                lastUpdated: new Date().toISOString(),
              };
            }
          }
        } catch (error) {
          console.log(`API endpoint ${url} failed:`, error.message);
          continue;
        }
      }

      return null;
    } catch (error) {
      console.log('API fetch failed:', error.message);
      return null;
    }
  }

  parseAPIResponse(data) {
    const items = [];

    // Handle different API response structures
    if (data.menu && Array.isArray(data.menu)) {
      data.menu.forEach(category => {
        if (category.items && Array.isArray(category.items)) {
          category.items.forEach(item => {
            items.push({
              name: item.name || 'Unknown Item',
              description: item.description || '',
              price: item.price ? `$${(item.price / 100).toFixed(2)}` : 'Price not available',
              category: category.name || 'General',
            });
          });
        }
      });
    } else if (data.items && Array.isArray(data.items)) {
      data.items.forEach(item => {
        items.push({
          name: item.name || 'Unknown Item',
          description: item.description || '',
          price: item.price ? `$${(item.price / 100).toFixed(2)}` : 'Price not available',
          category: item.category || 'General',
        });
      });
    } else if (data.categories && Array.isArray(data.categories)) {
      data.categories.forEach(category => {
        if (category.items && Array.isArray(category.items)) {
          category.items.forEach(item => {
            items.push({
              name: item.name || 'Unknown Item',
              description: item.description || '',
              price: item.price ? `$${(item.price / 100).toFixed(2)}` : 'Price not available',
              category: category.name || 'General',
            });
          });
        }
      });
    }

    return items;
  }

  async fetchFromWebsite() {
    const response = await axios.get('https://for-five-coffee.ordrsliponline.com/menus', {
      headers: {
        'User-Agent':
          'Mozilla/5.0 (Macintosh; Intel Mac OS X 10_15_7) AppleWebKit/537.36 (KHTML, like Gecko) Chrome/91.0.4472.124 Safari/537.36',
        Accept: 'text/html,application/xhtml+xml,application/xml;q=0.9,image/webp,*/*;q=0.8',
        'Accept-Language': 'en-US,en;q=0.5',
        'Accept-Encoding': 'gzip, deflate',
        Connection: 'keep-alive',
      },
      timeout: 15000,
      httpsAgent: new (await import('https')).Agent({
        rejectUnauthorized: false,
      }),
    });

    // Try to extract any real data from the page
    const $ = cheerio.load(response.data);
    const menuItems = [];
    const categories = new Set();

    // Try multiple selectors to find menu items
    const possibleSelectors = [
      '.menu-item',
      '.item',
      '.product',
      '.menu-product',
      '.food-item',
      '[data-item]',
      '.menu-section .item',
    ];

    let foundItems = false;
    for (const selector of possibleSelectors) {
      const items = $(selector);
      if (items.length > 0) {
        foundItems = true;
        items.each((i, elem) => {
          const $elem = $(elem);

          // Try different ways to extract item information
          const name = this.extractText($elem, [
            '.name',
            '.item-name',
            '.title',
            '.product-name',
            'h3',
            'h4',
            '.menu-item-title',
          ]);
          const description = this.extractText($elem, [
            '.description',
            '.item-description',
            '.desc',
            '.product-description',
            'p',
          ]);
          const price = this.extractText($elem, [
            '.price',
            '.item-price',
            '.cost',
            '.amount',
            '.product-price',
          ]);

          // Try to get category from parent elements
          const category =
            this.extractText($elem.closest('.menu-section'), [
              '.section-title',
              '.category-title',
              'h2',
              'h3',
            ]) ||
            this.extractText($elem.closest('.category'), ['.title', 'h2', 'h3']) ||
            'General';

          if (name) {
            const item = {
              name: name.trim(),
              description: description ? description.trim() : '',
              price: price ? price.trim() : 'Price not available',
              category: category.trim() || 'General',
            };
            menuItems.push(item);
            categories.add(item.category);
          }
        });
        break;
      }
    }

<<<<<<< HEAD
    // If no structured menu items found, try to extract from text content
    if (!foundItems) {
      const textContent = $('body').text();
      const menuSections = this.parseMenuFromText(textContent);
      menuItems.push(...menuSections);
      menuSections.forEach(item => categories.add(item.category));
    }

    // If still no items found, use fallback menu
    if (menuItems.length === 0 || this.isJavaScriptCode(menuItems)) {
      console.log('No valid menu items found, using fallback menu');
      return this.createFallbackMenu();
    }

    return {
      items: menuItems,
      categories: Array.from(categories),
      lastUpdated: new Date().toISOString(),
    };
=======
      // If still no items found, use fallback menu
      if (menuItems.length === 0 || this.isJavaScriptCode(menuItems)) {
        console.log('No valid menu items found, using fallback menu');
        return this.createFallbackMenu();
      }

      return {
        items: menuItems,
        categories: Array.from(categories),
        lastUpdated: new Date().toISOString(),
      };
>>>>>>> e3de98e3
  }

  isJavaScriptCode(items) {
    if (items.length === 0) return false;
<<<<<<< HEAD

    // Check if items contain JavaScript patterns
    return items.some(
      item =>
        item.name.includes('window.') ||
        item.name.includes('LOCATIONS') ||
        item.name.includes('tenant') ||
        item.name.includes('coordinates') ||
        item.name.length > 500
=======
    
    // Check if items contain JavaScript patterns
    return items.some(item => 
      item.name.includes('window.') ||
      item.name.includes('LOCATIONS') ||
      item.name.includes('tenant') ||
      item.name.includes('coordinates') ||
      item.name.length > 500
>>>>>>> e3de98e3
    );
  }

  createFallbackMenu() {
    // Based on web search results and typical coffee shop offerings
    const menuItems = [
      // Espresso Drinks
<<<<<<< HEAD
      {
        name: 'Espresso',
        description:
          'A classic, concentrated coffee brewed by forcing a small amount of nearly boiling water through finely-ground coffee beans',
        price: '$3.00',
        category: 'Espresso Drinks',
      },
      {
        name: 'Macchiato',
        description: 'An espresso "stained" with a small amount of steamed milk or foam',
        price: '$3.50',
        category: 'Espresso Drinks',
      },
      {
        name: 'Americano',
        description:
          'Espresso diluted with hot water, resulting in a coffee similar in strength to drip coffee',
        price: '$3.75',
        category: 'Espresso Drinks',
      },
      {
        name: 'Cortado',
        description:
          'Equal parts espresso and steamed milk, offering a balanced coffee-to-milk ratio',
        price: '$4.25',
        category: 'Espresso Drinks',
      },
      {
        name: 'Red Eye',
        description:
          'Drip coffee or cold brew with a double shot of espresso, providing an extra caffeine boost',
        price: '$4.50',
        category: 'Espresso Drinks',
      },

      // Milk-Based Drinks
      {
        name: 'Flat White',
        description:
          'A coffee beverage consisting of espresso with a higher proportion of steamed milk',
        price: '$4.75',
        category: 'Milk-Based Drinks',
      },
      {
        name: 'Cappuccino',
        description:
          'Espresso topped with equal parts steamed milk and milk foam, creating a rich and frothy drink',
        price: '$4.50',
        category: 'Milk-Based Drinks',
      },
      {
        name: 'Latte',
        description: 'Espresso with a larger amount of steamed milk and a small layer of foam',
        price: '$5.00',
        category: 'Milk-Based Drinks',
      },
      {
        name: 'Café Au Lait',
        description:
          'Drip coffee mixed with steamed milk, offering a balanced coffee and milk flavor',
        price: '$4.25',
        category: 'Milk-Based Drinks',
      },

      // Cold Drinks
      {
        name: 'Cold Brew',
        description:
          'Coffee brewed with cold water over an extended period, resulting in a smooth and less acidic beverage',
        price: '$4.00',
        category: 'Cold Drinks',
      },
      {
        name: 'Raspberry Cold Brew',
        description: 'A flavored cold brew coffee with raspberry notes',
        price: '$4.50',
        category: 'Cold Drinks',
      },
      {
        name: 'Freddo Espresso',
        description:
          'A Greek-style iced espresso, where the espresso is shaken with ice to create a frothy, chilled drink',
        price: '$4.25',
        category: 'Cold Drinks',
      },
      {
        name: 'Freddo Cappuccino',
        description: 'Similar to the Freddo Espresso but topped with a layer of cold frothed milk',
        price: '$4.75',
        category: 'Cold Drinks',
      },

      // Brewed Coffee
      {
        name: 'Drip Coffee',
        description: 'Traditional brewed coffee made by pouring hot water over ground coffee beans',
        price: '$2.50',
        category: 'Brewed Coffee',
      },
      {
        name: 'Pour Over Coffee',
        description:
          'Manually brewed coffee made to order, allowing for precise control over brewing variables',
        price: '$4.00',
        category: 'Brewed Coffee',
      },

      // Alternative Drinks
      {
        name: 'Matcha Latte',
        description:
          'A blend of matcha green tea powder and steamed milk, offering a unique, earthy flavor',
        price: '$5.25',
        category: 'Tea & Alternative',
      },
      {
        name: 'Chai Latte',
        description:
          'A spiced tea concentrate mixed with steamed milk, providing a sweet and spicy flavor profile',
        price: '$4.75',
        category: 'Tea & Alternative',
      },
      {
        name: 'Gotham Hot Chocolate',
        description: 'A rich and creamy hot chocolate beverage',
        price: '$4.50',
        category: 'Tea & Alternative',
      },
=======
      { name: 'Espresso', description: 'A classic, concentrated coffee brewed by forcing a small amount of nearly boiling water through finely-ground coffee beans', price: '$3.00', category: 'Espresso Drinks' },
      { name: 'Macchiato', description: 'An espresso "stained" with a small amount of steamed milk or foam', price: '$3.50', category: 'Espresso Drinks' },
      { name: 'Americano', description: 'Espresso diluted with hot water, resulting in a coffee similar in strength to drip coffee', price: '$3.75', category: 'Espresso Drinks' },
      { name: 'Cortado', description: 'Equal parts espresso and steamed milk, offering a balanced coffee-to-milk ratio', price: '$4.25', category: 'Espresso Drinks' },
      { name: 'Red Eye', description: 'Drip coffee or cold brew with a double shot of espresso, providing an extra caffeine boost', price: '$4.50', category: 'Espresso Drinks' },
      
      // Milk-Based Drinks
      { name: 'Flat White', description: 'A coffee beverage consisting of espresso with a higher proportion of steamed milk', price: '$4.75', category: 'Milk-Based Drinks' },
      { name: 'Cappuccino', description: 'Espresso topped with equal parts steamed milk and milk foam, creating a rich and frothy drink', price: '$4.50', category: 'Milk-Based Drinks' },
      { name: 'Latte', description: 'Espresso with a larger amount of steamed milk and a small layer of foam', price: '$5.00', category: 'Milk-Based Drinks' },
      { name: 'Café Au Lait', description: 'Drip coffee mixed with steamed milk, offering a balanced coffee and milk flavor', price: '$4.25', category: 'Milk-Based Drinks' },
      
      // Cold Drinks
      { name: 'Cold Brew', description: 'Coffee brewed with cold water over an extended period, resulting in a smooth and less acidic beverage', price: '$4.00', category: 'Cold Drinks' },
      { name: 'Raspberry Cold Brew', description: 'A flavored cold brew coffee with raspberry notes', price: '$4.50', category: 'Cold Drinks' },
      { name: 'Freddo Espresso', description: 'A Greek-style iced espresso, where the espresso is shaken with ice to create a frothy, chilled drink', price: '$4.25', category: 'Cold Drinks' },
      { name: 'Freddo Cappuccino', description: 'Similar to the Freddo Espresso but topped with a layer of cold frothed milk', price: '$4.75', category: 'Cold Drinks' },
      
      // Brewed Coffee
      { name: 'Drip Coffee', description: 'Traditional brewed coffee made by pouring hot water over ground coffee beans', price: '$2.50', category: 'Brewed Coffee' },
      { name: 'Pour Over Coffee', description: 'Manually brewed coffee made to order, allowing for precise control over brewing variables', price: '$4.00', category: 'Brewed Coffee' },
      
      // Alternative Drinks
      { name: 'Matcha Latte', description: 'A blend of matcha green tea powder and steamed milk, offering a unique, earthy flavor', price: '$5.25', category: 'Tea & Alternative' },
      { name: 'Chai Latte', description: 'A spiced tea concentrate mixed with steamed milk, providing a sweet and spicy flavor profile', price: '$4.75', category: 'Tea & Alternative' },
      { name: 'Gotham Hot Chocolate', description: 'A rich and creamy hot chocolate beverage', price: '$4.50', category: 'Tea & Alternative' },
>>>>>>> e3de98e3
    ];

    return {
      items: menuItems,
      categories: [...new Set(menuItems.map(item => item.category))],
      lastUpdated: new Date().toISOString(),
      source: 'fallback_menu',
    };
  }

  extractText($elem, selectors) {
    for (const selector of selectors) {
      const text = $elem.find(selector).first().text();
      if (text && text.trim()) {
        return text.trim();
      }
    }
    return '';
  }

  parseMenuFromText(text) {
    // Fallback method to parse menu from plain text
    const lines = text
      .split('\n')
      .map(line => line.trim())
      .filter(line => line.length > 0);
    const items = [];
    let currentCategory = 'General';

    for (const line of lines) {
      // Check if line looks like a category header
      if (line.match(/^[A-Z][A-Z\s&]+$/) && line.length < 50) {
        currentCategory = line;
        continue;
      }

      // Check if line looks like a menu item (contains price pattern)
      const priceMatch = line.match(/.*\$\d+\.?\d*/);
      if (priceMatch) {
        const parts = line.split('$');
        if (parts.length >= 2) {
          const name = parts[0].trim();
          const price = '$' + parts[1].trim();

          if (name.length > 2) {
            items.push({
              name,
              description: '',
              price,
              category: currentCategory,
            });
          }
        }
      }
    }

    return items;
  }

  async getFullMenu() {
    const menuData = await this.fetchMenuData();

    return {
      content: [
        {
          type: 'text',
          text: JSON.stringify(
            {
              restaurant: 'For Five Coffee',
              totalItems: menuData.items.length,
              categories: menuData.categories,
              items: menuData.items,
              lastUpdated: menuData.lastUpdated,
              cached: menuData.cached || false,
              source: menuData.source || 'website',
            },
            null,
            2
          ),
        },
      ],
    };
  }

  async searchMenuItems(query) {
    const menuData = await this.fetchMenuData();
    const searchTerm = query.toLowerCase();

    const results = menuData.items.filter(
      item =>
        item.name.toLowerCase().includes(searchTerm) ||
        item.description.toLowerCase().includes(searchTerm) ||
        item.category.toLowerCase().includes(searchTerm)
    );

    return {
      content: [
        {
          type: 'text',
          text: JSON.stringify(
            {
              query,
              resultsFound: results.length,
              items: results,
            },
            null,
            2
          ),
        },
      ],
    };
  }

  async getMenuCategories() {
    const menuData = await this.fetchMenuData();

    return {
      content: [
        {
          type: 'text',
          text: JSON.stringify(
            {
              categories: menuData.categories,
              totalCategories: menuData.categories.length,
            },
            null,
            2
          ),
        },
      ],
    };
  }

  async getItemsByCategory(category) {
    const menuData = await this.fetchMenuData();
    const categoryItems = menuData.items.filter(
      item => item.category.toLowerCase() === category.toLowerCase()
    );

    return {
      content: [
        {
          type: 'text',
          text: JSON.stringify(
            {
              category,
              itemCount: categoryItems.length,
              items: categoryItems,
            },
            null,
            2
          ),
        },
      ],
    };
  }

  async clearMenuCache() {
    const hadCache = !!this.menuCache;
    const itemCount = this.menuCache?.items?.length || 0;
<<<<<<< HEAD

    this.clearCache();

=======
    
    this.clearCache();
    
>>>>>>> e3de98e3
    return {
      content: [
        {
          type: 'text',
          text: JSON.stringify(
            {
              message: 'Menu cache cleared successfully',
              hadCache,
              itemsCleared: itemCount,
              timestamp: new Date().toISOString(),
            },
            null,
            2
          ),
        },
      ],
    };
  }

  async run() {
    // Start HTTP server
    const httpServer = this.app.listen(this.port, () => {
      console.error(`HTTP API server listening on port ${this.port}`);
      console.error(`Visit http://localhost:${this.port} for API documentation`);
    });

    // Start MCP server on stdio
    const transport = new StdioServerTransport();
    await this.server.connect(transport);
    console.error('MCP server running on stdio');

    // Handle graceful shutdown
    const shutdown = async () => {
      console.error('Shutting down servers...');
      httpServer.close();
      await this.server.close();
      process.exit(0);
    };

    process.on('SIGINT', shutdown);
    process.on('SIGTERM', shutdown);
  }
}

// Export the class for testing and alternative usage
export { ForFiveCoffeeServer };

// Run the server if this file is executed directly
if (import.meta.url === `file://${process.argv[1]}`) {
  const server = new ForFiveCoffeeServer();
  server.run().catch(console.error);
}<|MERGE_RESOLUTION|>--- conflicted
+++ resolved
@@ -193,17 +193,10 @@
 
     // Cache management endpoints
     this.app.get('/api/cache/status', (req, res) => {
-<<<<<<< HEAD
-      const cacheAge = this.cacheTimestamp
-        ? (new Date() - this.cacheTimestamp) / (1000 * 60)
-        : null;
-
-=======
       const cacheAge = this.cacheTimestamp 
         ? (new Date() - this.cacheTimestamp) / (1000 * 60) 
         : null;
       
->>>>>>> e3de98e3
       res.json({
         cached: !!this.menuCache,
         cacheTimestamp: this.cacheTimestamp?.toISOString() || null,
@@ -216,11 +209,7 @@
 
     this.app.post('/api/cache/clear', (req, res) => {
       this.clearCache();
-<<<<<<< HEAD
-      res.json({
-=======
       res.json({ 
->>>>>>> e3de98e3
         message: 'Cache cleared successfully',
         timestamp: new Date().toISOString(),
       });
@@ -272,11 +261,7 @@
         version: '1.0.0',
         mcp: {
           stdio: 'Model Context Protocol server running on stdio',
-<<<<<<< HEAD
-          sse: `MCP over SSE available at ${req.protocol}://${req.get('host')}/sse`,
-=======
           sse: `MCP over SSE available at ${req.protocol}://${req.get('host')}/sse`
->>>>>>> e3de98e3
         },
         http: `HTTP API available at ${req.protocol}://${req.get('host')}/api`,
         health: `${req.protocol}://${req.get('host')}/health`,
@@ -297,11 +282,7 @@
 
     try {
       console.log('Fetching fresh menu data...');
-<<<<<<< HEAD
-
-=======
       
->>>>>>> e3de98e3
       // First, try to get menu data from the ordering API
       let menuData = await this.fetchFromAPI();
       if (menuData && menuData.items.length > 0) {
@@ -319,11 +300,7 @@
         console.log('Using expired cache due to fetch error');
         return this.menuCache;
       }
-<<<<<<< HEAD
-
-=======
       
->>>>>>> e3de98e3
       console.error('Error fetching menu data:', error.message);
       throw new Error(`Failed to fetch menu data: ${error.message}`);
     }
@@ -333,43 +310,6 @@
     if (!this.menuCache || !this.cacheTimestamp) {
       return false;
     }
-<<<<<<< HEAD
-
-    const now = new Date();
-    const cacheAge = (now - this.cacheTimestamp) / (1000 * 60); // Age in minutes
-    return cacheAge < this.cacheExpiryMinutes;
-  }
-
-  updateCache(menuData) {
-    this.menuCache = {
-      ...menuData,
-      cached: true,
-      cacheTimestamp: new Date().toISOString(),
-    };
-    this.cacheTimestamp = new Date();
-    console.log(
-      `Menu cached with ${menuData.items.length} items, expires in ${this.cacheExpiryMinutes} minutes`
-    );
-  }
-
-  clearCache() {
-    this.menuCache = null;
-    this.cacheTimestamp = null;
-    console.log('Menu cache cleared');
-  }
-
-  async fetchFromAPI() {
-    try {
-      // Try the ordering API endpoints
-      const tenantId = '2EH1VSxuR0eoGEGnOqKRzA'; // For Five Coffee tenant ID
-      const locationId = '6kI4jAAcQCS8MdzDSm3gUA'; // Boston location
-
-      const apiUrls = [
-        `https://for-five-coffee.ordrsliponline.com/api/locations/${locationId}/menu`,
-        `https://for-five-coffee.ordrsliponline.com/api/menu`,
-        `https://api.ordrsliponline.com/tenants/${tenantId}/menu`,
-        `https://api.ordrsliponline.com/locations/${locationId}/menu`,
-=======
 
     const now = new Date();
     const cacheAge = (now - this.cacheTimestamp) / (1000 * 60); // Age in minutes
@@ -515,201 +455,75 @@
         '.food-item',
         '[data-item]',
         '.menu-section .item',
->>>>>>> e3de98e3
       ];
 
-      for (const url of apiUrls) {
-        try {
-          const response = await axios.get(url, {
-            headers: {
-              'User-Agent': 'Mozilla/5.0 (compatible; MenuBot/1.0)',
-              Accept: 'application/json',
-            },
-            timeout: 10000,
-            httpsAgent: new (await import('https')).Agent({
-              rejectUnauthorized: false,
-            }),
+      let foundItems = false;
+      for (const selector of possibleSelectors) {
+        const items = $(selector);
+        if (items.length > 0) {
+          foundItems = true;
+          items.each((i, elem) => {
+            const $elem = $(elem);
+
+            // Try different ways to extract item information
+            const name = this.extractText($elem, [
+              '.name',
+              '.item-name',
+              '.title',
+              '.product-name',
+              'h3',
+              'h4',
+              '.menu-item-title',
+            ]);
+            const description = this.extractText($elem, [
+              '.description',
+              '.item-description',
+              '.desc',
+              '.product-description',
+              'p',
+            ]);
+            const price = this.extractText($elem, [
+              '.price',
+              '.item-price',
+              '.cost',
+              '.amount',
+              '.product-price',
+            ]);
+
+            // Try to get category from parent elements
+            const category =
+              this.extractText($elem.closest('.menu-section'), [
+                '.section-title',
+                '.category-title',
+                'h2',
+                'h3',
+              ]) ||
+              this.extractText($elem.closest('.category'), ['.title', 'h2', 'h3']) ||
+              'General';
+
+            if (name) {
+              const item = {
+                name: name.trim(),
+                description: description ? description.trim() : '',
+                price: price ? price.trim() : 'Price not available',
+                category: category.trim() || 'General',
+              };
+              menuItems.push(item);
+              categories.add(item.category);
+            }
           });
-
-          if (response.data && typeof response.data === 'object') {
-            const menuItems = this.parseAPIResponse(response.data);
-            if (menuItems.length > 0) {
-              return {
-                items: menuItems,
-                categories: [...new Set(menuItems.map(item => item.category))],
-                lastUpdated: new Date().toISOString(),
-              };
-            }
-          }
-        } catch (error) {
-          console.log(`API endpoint ${url} failed:`, error.message);
-          continue;
+          break;
         }
       }
 
-      return null;
-    } catch (error) {
-      console.log('API fetch failed:', error.message);
-      return null;
-    }
-  }
-
-  parseAPIResponse(data) {
-    const items = [];
-
-    // Handle different API response structures
-    if (data.menu && Array.isArray(data.menu)) {
-      data.menu.forEach(category => {
-        if (category.items && Array.isArray(category.items)) {
-          category.items.forEach(item => {
-            items.push({
-              name: item.name || 'Unknown Item',
-              description: item.description || '',
-              price: item.price ? `$${(item.price / 100).toFixed(2)}` : 'Price not available',
-              category: category.name || 'General',
-            });
-          });
-        }
-      });
-    } else if (data.items && Array.isArray(data.items)) {
-      data.items.forEach(item => {
-        items.push({
-          name: item.name || 'Unknown Item',
-          description: item.description || '',
-          price: item.price ? `$${(item.price / 100).toFixed(2)}` : 'Price not available',
-          category: item.category || 'General',
-        });
-      });
-    } else if (data.categories && Array.isArray(data.categories)) {
-      data.categories.forEach(category => {
-        if (category.items && Array.isArray(category.items)) {
-          category.items.forEach(item => {
-            items.push({
-              name: item.name || 'Unknown Item',
-              description: item.description || '',
-              price: item.price ? `$${(item.price / 100).toFixed(2)}` : 'Price not available',
-              category: category.name || 'General',
-            });
-          });
-        }
-      });
-    }
-
-    return items;
-  }
-
-  async fetchFromWebsite() {
-    const response = await axios.get('https://for-five-coffee.ordrsliponline.com/menus', {
-      headers: {
-        'User-Agent':
-          'Mozilla/5.0 (Macintosh; Intel Mac OS X 10_15_7) AppleWebKit/537.36 (KHTML, like Gecko) Chrome/91.0.4472.124 Safari/537.36',
-        Accept: 'text/html,application/xhtml+xml,application/xml;q=0.9,image/webp,*/*;q=0.8',
-        'Accept-Language': 'en-US,en;q=0.5',
-        'Accept-Encoding': 'gzip, deflate',
-        Connection: 'keep-alive',
-      },
-      timeout: 15000,
-      httpsAgent: new (await import('https')).Agent({
-        rejectUnauthorized: false,
-      }),
-    });
-
-    // Try to extract any real data from the page
-    const $ = cheerio.load(response.data);
-    const menuItems = [];
-    const categories = new Set();
-
-    // Try multiple selectors to find menu items
-    const possibleSelectors = [
-      '.menu-item',
-      '.item',
-      '.product',
-      '.menu-product',
-      '.food-item',
-      '[data-item]',
-      '.menu-section .item',
-    ];
-
-    let foundItems = false;
-    for (const selector of possibleSelectors) {
-      const items = $(selector);
-      if (items.length > 0) {
-        foundItems = true;
-        items.each((i, elem) => {
-          const $elem = $(elem);
-
-          // Try different ways to extract item information
-          const name = this.extractText($elem, [
-            '.name',
-            '.item-name',
-            '.title',
-            '.product-name',
-            'h3',
-            'h4',
-            '.menu-item-title',
-          ]);
-          const description = this.extractText($elem, [
-            '.description',
-            '.item-description',
-            '.desc',
-            '.product-description',
-            'p',
-          ]);
-          const price = this.extractText($elem, [
-            '.price',
-            '.item-price',
-            '.cost',
-            '.amount',
-            '.product-price',
-          ]);
-
-          // Try to get category from parent elements
-          const category =
-            this.extractText($elem.closest('.menu-section'), [
-              '.section-title',
-              '.category-title',
-              'h2',
-              'h3',
-            ]) ||
-            this.extractText($elem.closest('.category'), ['.title', 'h2', 'h3']) ||
-            'General';
-
-          if (name) {
-            const item = {
-              name: name.trim(),
-              description: description ? description.trim() : '',
-              price: price ? price.trim() : 'Price not available',
-              category: category.trim() || 'General',
-            };
-            menuItems.push(item);
-            categories.add(item.category);
-          }
-        });
-        break;
-      }
-    }
-
-<<<<<<< HEAD
-    // If no structured menu items found, try to extract from text content
-    if (!foundItems) {
-      const textContent = $('body').text();
-      const menuSections = this.parseMenuFromText(textContent);
-      menuItems.push(...menuSections);
-      menuSections.forEach(item => categories.add(item.category));
-    }
-
-    // If still no items found, use fallback menu
-    if (menuItems.length === 0 || this.isJavaScriptCode(menuItems)) {
-      console.log('No valid menu items found, using fallback menu');
-      return this.createFallbackMenu();
-    }
-
-    return {
-      items: menuItems,
-      categories: Array.from(categories),
-      lastUpdated: new Date().toISOString(),
-    };
-=======
+      // If no structured menu items found, try to extract from text content
+      if (!foundItems) {
+        const textContent = $('body').text();
+        const menuSections = this.parseMenuFromText(textContent);
+        menuItems.push(...menuSections);
+        menuSections.forEach(item => categories.add(item.category));
+      }
+
       // If still no items found, use fallback menu
       if (menuItems.length === 0 || this.isJavaScriptCode(menuItems)) {
         console.log('No valid menu items found, using fallback menu');
@@ -721,22 +535,10 @@
         categories: Array.from(categories),
         lastUpdated: new Date().toISOString(),
       };
->>>>>>> e3de98e3
   }
 
   isJavaScriptCode(items) {
     if (items.length === 0) return false;
-<<<<<<< HEAD
-
-    // Check if items contain JavaScript patterns
-    return items.some(
-      item =>
-        item.name.includes('window.') ||
-        item.name.includes('LOCATIONS') ||
-        item.name.includes('tenant') ||
-        item.name.includes('coordinates') ||
-        item.name.length > 500
-=======
     
     // Check if items contain JavaScript patterns
     return items.some(item => 
@@ -745,7 +547,6 @@
       item.name.includes('tenant') ||
       item.name.includes('coordinates') ||
       item.name.length > 500
->>>>>>> e3de98e3
     );
   }
 
@@ -753,136 +554,6 @@
     // Based on web search results and typical coffee shop offerings
     const menuItems = [
       // Espresso Drinks
-<<<<<<< HEAD
-      {
-        name: 'Espresso',
-        description:
-          'A classic, concentrated coffee brewed by forcing a small amount of nearly boiling water through finely-ground coffee beans',
-        price: '$3.00',
-        category: 'Espresso Drinks',
-      },
-      {
-        name: 'Macchiato',
-        description: 'An espresso "stained" with a small amount of steamed milk or foam',
-        price: '$3.50',
-        category: 'Espresso Drinks',
-      },
-      {
-        name: 'Americano',
-        description:
-          'Espresso diluted with hot water, resulting in a coffee similar in strength to drip coffee',
-        price: '$3.75',
-        category: 'Espresso Drinks',
-      },
-      {
-        name: 'Cortado',
-        description:
-          'Equal parts espresso and steamed milk, offering a balanced coffee-to-milk ratio',
-        price: '$4.25',
-        category: 'Espresso Drinks',
-      },
-      {
-        name: 'Red Eye',
-        description:
-          'Drip coffee or cold brew with a double shot of espresso, providing an extra caffeine boost',
-        price: '$4.50',
-        category: 'Espresso Drinks',
-      },
-
-      // Milk-Based Drinks
-      {
-        name: 'Flat White',
-        description:
-          'A coffee beverage consisting of espresso with a higher proportion of steamed milk',
-        price: '$4.75',
-        category: 'Milk-Based Drinks',
-      },
-      {
-        name: 'Cappuccino',
-        description:
-          'Espresso topped with equal parts steamed milk and milk foam, creating a rich and frothy drink',
-        price: '$4.50',
-        category: 'Milk-Based Drinks',
-      },
-      {
-        name: 'Latte',
-        description: 'Espresso with a larger amount of steamed milk and a small layer of foam',
-        price: '$5.00',
-        category: 'Milk-Based Drinks',
-      },
-      {
-        name: 'Café Au Lait',
-        description:
-          'Drip coffee mixed with steamed milk, offering a balanced coffee and milk flavor',
-        price: '$4.25',
-        category: 'Milk-Based Drinks',
-      },
-
-      // Cold Drinks
-      {
-        name: 'Cold Brew',
-        description:
-          'Coffee brewed with cold water over an extended period, resulting in a smooth and less acidic beverage',
-        price: '$4.00',
-        category: 'Cold Drinks',
-      },
-      {
-        name: 'Raspberry Cold Brew',
-        description: 'A flavored cold brew coffee with raspberry notes',
-        price: '$4.50',
-        category: 'Cold Drinks',
-      },
-      {
-        name: 'Freddo Espresso',
-        description:
-          'A Greek-style iced espresso, where the espresso is shaken with ice to create a frothy, chilled drink',
-        price: '$4.25',
-        category: 'Cold Drinks',
-      },
-      {
-        name: 'Freddo Cappuccino',
-        description: 'Similar to the Freddo Espresso but topped with a layer of cold frothed milk',
-        price: '$4.75',
-        category: 'Cold Drinks',
-      },
-
-      // Brewed Coffee
-      {
-        name: 'Drip Coffee',
-        description: 'Traditional brewed coffee made by pouring hot water over ground coffee beans',
-        price: '$2.50',
-        category: 'Brewed Coffee',
-      },
-      {
-        name: 'Pour Over Coffee',
-        description:
-          'Manually brewed coffee made to order, allowing for precise control over brewing variables',
-        price: '$4.00',
-        category: 'Brewed Coffee',
-      },
-
-      // Alternative Drinks
-      {
-        name: 'Matcha Latte',
-        description:
-          'A blend of matcha green tea powder and steamed milk, offering a unique, earthy flavor',
-        price: '$5.25',
-        category: 'Tea & Alternative',
-      },
-      {
-        name: 'Chai Latte',
-        description:
-          'A spiced tea concentrate mixed with steamed milk, providing a sweet and spicy flavor profile',
-        price: '$4.75',
-        category: 'Tea & Alternative',
-      },
-      {
-        name: 'Gotham Hot Chocolate',
-        description: 'A rich and creamy hot chocolate beverage',
-        price: '$4.50',
-        category: 'Tea & Alternative',
-      },
-=======
       { name: 'Espresso', description: 'A classic, concentrated coffee brewed by forcing a small amount of nearly boiling water through finely-ground coffee beans', price: '$3.00', category: 'Espresso Drinks' },
       { name: 'Macchiato', description: 'An espresso "stained" with a small amount of steamed milk or foam', price: '$3.50', category: 'Espresso Drinks' },
       { name: 'Americano', description: 'Espresso diluted with hot water, resulting in a coffee similar in strength to drip coffee', price: '$3.75', category: 'Espresso Drinks' },
@@ -909,7 +580,6 @@
       { name: 'Matcha Latte', description: 'A blend of matcha green tea powder and steamed milk, offering a unique, earthy flavor', price: '$5.25', category: 'Tea & Alternative' },
       { name: 'Chai Latte', description: 'A spiced tea concentrate mixed with steamed milk, providing a sweet and spicy flavor profile', price: '$4.75', category: 'Tea & Alternative' },
       { name: 'Gotham Hot Chocolate', description: 'A rich and creamy hot chocolate beverage', price: '$4.50', category: 'Tea & Alternative' },
->>>>>>> e3de98e3
     ];
 
     return {
@@ -983,8 +653,6 @@
               categories: menuData.categories,
               items: menuData.items,
               lastUpdated: menuData.lastUpdated,
-              cached: menuData.cached || false,
-              source: menuData.source || 'website',
             },
             null,
             2
@@ -1070,15 +738,9 @@
   async clearMenuCache() {
     const hadCache = !!this.menuCache;
     const itemCount = this.menuCache?.items?.length || 0;
-<<<<<<< HEAD
-
-    this.clearCache();
-
-=======
     
     this.clearCache();
     
->>>>>>> e3de98e3
     return {
       content: [
         {
